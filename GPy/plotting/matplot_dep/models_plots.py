# Copyright (c) 2012, GPy authors (see AUTHORS.txt).
# Licensed under the BSD 3-clause license (see LICENSE.txt)

import pylab as pb
import numpy as np
import Tango
from base_plots import gpplot, x_frame1D, x_frame2D
from ...util.misc import param_to_array


def plot_fit(model, plot_limits=None, which_data_rows='all',
        which_data_ycols='all', fixed_inputs=[],
        levels=20, samples=0, fignum=None, ax=None, resolution=None,
        plot_raw=False,
        linecol=Tango.colorsHex['darkBlue'],fillcol=Tango.colorsHex['lightBlue']):
    """
    Plot the posterior of the GP.
      - In one dimension, the function is plotted with a shaded region identifying two standard deviations.
      - In two dimsensions, a contour-plot shows the mean predicted function
      - In higher dimensions, use fixed_inputs to plot the GP  with some of the inputs fixed.

    Can plot only part of the data and part of the posterior functions
    using which_data_rowsm which_data_ycols. 

    :param plot_limits: The limits of the plot. If 1D [xmin,xmax], if 2D [[xmin,ymin],[xmax,ymax]]. Defaluts to data limits
    :type plot_limits: np.array
    :param which_data_rows: which of the training data to plot (default all)
    :type which_data_rows: 'all' or a slice object to slice model.X, model.Y
    :param which_data_ycols: when the data has several columns (independant outputs), only plot these
    :type which_data_rows: 'all' or a list of integers
    :param fixed_inputs: a list of tuple [(i,v), (i,v)...], specifying that input index i should be set to value v.
    :type fixed_inputs: a list of tuples
    :param resolution: the number of intervals to sample the GP on. Defaults to 200 in 1D and 50 (a 50x50 grid) in 2D
    :type resolution: int
    :param levels: number of levels to plot in a contour plot.
    :type levels: int
    :param samples: the number of a posteriori samples to plot
    :type samples: int
    :param fignum: figure to plot on.
    :type fignum: figure number
    :param ax: axes to plot on.
    :type ax: axes handle
    :type output: integer (first output is 0)
    :param linecol: color of line to plot.
    :type linecol:
    :param fillcol: color of fill
    :param levels: for 2D plotting, the number of contour levels to use is ax is None, create a new figure
    """
    #deal with optional arguments
    if which_data_rows == 'all':
        which_data_rows = slice(None)
    if which_data_ycols == 'all':
        which_data_ycols = np.arange(model.output_dim)
    if len(which_data_ycols)==0:
        raise ValueError('No data selected for plotting')
    if ax is None:
        fig = pb.figure(num=fignum)
        ax = fig.add_subplot(111)

    #work out what the inputs are for plotting (1D or 2D)
    fixed_dims = np.array([i for i,v in fixed_inputs])
    free_dims = np.setdiff1d(np.arange(model.input_dim),fixed_dims)

    #one dimensional plotting
    if len(free_dims) == 1:

        #define the frame on which to plot
        resolution = resolution or 200
        Xnew, xmin, xmax = x_frame1D(model.X[:,free_dims], plot_limits=plot_limits)
        Xgrid = np.empty((Xnew.shape[0],model.input_dim))
        Xgrid[:,free_dims] = Xnew
        for i,v in fixed_inputs:
            Xgrid[:,i] = v

        #make a prediction on the frame and plot it
        if plot_raw:
            m, v = model._raw_predict(Xgrid)
            lower = m - 2*np.sqrt(v)
            upper = m + 2*np.sqrt(v)
            Y = model.Y
        else:
            m, v, lower, upper = model.predict(Xgrid)
            Y = model.Y
        for d in which_data_ycols:
            gpplot(Xnew, m[:, d], lower[:, d], upper[:, d], axes=ax, edgecol=linecol, fillcol=fillcol)
            ax.plot(model.X[which_data_rows,free_dims], Y[which_data_rows, d], 'kx', mew=1.5)

        #optionally plot some samples
        if samples: #NOTE not tested with fixed_inputs
            Ysim = model.posterior_samples(Xgrid, samples)
            for yi in Ysim.T:
                ax.plot(Xnew, yi[:,None], Tango.colorsHex['darkBlue'], linewidth=0.25)
                #ax.plot(Xnew, yi[:,None], marker='x', linestyle='--',color=Tango.colorsHex['darkBlue']) #TODO apply this line for discrete outputs.


        #add error bars for uncertain (if input uncertainty is being modelled)
        if hasattr(model,"has_uncertain_inputs") and model.has_uncertain_inputs():
<<<<<<< HEAD
            ax.errorbar(model.X[which_data_rows, free_dims], model.Y[which_data_rows, 0],
=======
            ax.errorbar(model.X[which_data_rows, free_dims], model.Y[which_data_rows, which_data_ycols],
>>>>>>> 365bc421
                        xerr=2 * np.sqrt(model.X_variance[which_data_rows, free_dims]),
                        ecolor='k', fmt=None, elinewidth=.5, alpha=.5)


        #set the limits of the plot to some sensible values
        ymin, ymax = min(np.append(Y[which_data_rows, which_data_ycols].flatten(), lower)), max(np.append(Y[which_data_rows, which_data_ycols].flatten(), upper))
        ymin, ymax = ymin - 0.1 * (ymax - ymin), ymax + 0.1 * (ymax - ymin)
        ax.set_xlim(xmin, xmax)
        ax.set_ylim(ymin, ymax)

        #add inducing inputs (if a sparse model is used)
        if hasattr(model,"Z"):
            #Zu = model.Z[:,free_dims] * model._Xscale[:,free_dims] + model._Xoffset[:,free_dims]
            Zu = param_to_array(model.Z[:,free_dims])
            z_height = ax.get_ylim()[0]
            ax.plot(Zu, np.zeros_like(Zu) + z_height, 'r|', mew=1.5, markersize=12)



    #2D plotting
    elif len(free_dims) == 2:

        #define the frame for plotting on
        resolution = resolution or 50
        Xnew, _, _, xmin, xmax = x_frame2D(model.X[:,free_dims], plot_limits, resolution)
        Xgrid = np.empty((Xnew.shape[0],model.input_dim))
        Xgrid[:,free_dims] = Xnew
        for i,v in fixed_inputs:
            Xgrid[:,i] = v
        x, y = np.linspace(xmin[0], xmax[0], resolution), np.linspace(xmin[1], xmax[1], resolution)

        #predict on the frame and plot
        if plot_raw:
            m, _ = model._raw_predict(Xgrid)
            Y = model.Y
        else:
            m, _, _, _ = model.predict(Xgrid)
            Y = model.data
        for d in which_data_ycols:
            m_d = m[:,d].reshape(resolution, resolution).T
            ax.contour(x, y, m_d, levels, vmin=m.min(), vmax=m.max(), cmap=pb.cm.jet)
            ax.scatter(model.X[which_data_rows, free_dims[0]], model.X[which_data_rows, free_dims[1]], 40, Y[which_data_rows, d], cmap=pb.cm.jet, vmin=m.min(), vmax=m.max(), linewidth=0.)

        #set the limits of the plot to some sensible values
        ax.set_xlim(xmin[0], xmax[0])
        ax.set_ylim(xmin[1], xmax[1])

        if samples:
            warnings.warn("Samples are rather difficult to plot for 2D inputs...")

        #add inducing inputs (if a sparse model is used)
        if hasattr(model,"Z"):
            #Zu = model.Z[:,free_dims] * model._Xscale[:,free_dims] + model._Xoffset[:,free_dims]
            Zu = model.Z[:,free_dims]
            ax.plot(Zu[:,free_dims[0]], Zu[:,free_dims[1]], 'wo')

    else:
        raise NotImplementedError, "Cannot define a frame with more than two input dimensions"


def plot_fit_f(model, *args, **kwargs):
    """
    Plot the GP's view of the world, where the data is normalized and before applying a likelihood.

    All args and kwargs are passed on to models_plots.plot.
    """
    kwargs['plot_raw'] = True
    plot_fit(model,*args, **kwargs)<|MERGE_RESOLUTION|>--- conflicted
+++ resolved
@@ -92,14 +92,10 @@
                 ax.plot(Xnew, yi[:,None], Tango.colorsHex['darkBlue'], linewidth=0.25)
                 #ax.plot(Xnew, yi[:,None], marker='x', linestyle='--',color=Tango.colorsHex['darkBlue']) #TODO apply this line for discrete outputs.
 
-
+        
         #add error bars for uncertain (if input uncertainty is being modelled)
         if hasattr(model,"has_uncertain_inputs") and model.has_uncertain_inputs():
-<<<<<<< HEAD
-            ax.errorbar(model.X[which_data_rows, free_dims], model.Y[which_data_rows, 0],
-=======
             ax.errorbar(model.X[which_data_rows, free_dims], model.Y[which_data_rows, which_data_ycols],
->>>>>>> 365bc421
                         xerr=2 * np.sqrt(model.X_variance[which_data_rows, free_dims]),
                         ecolor='k', fmt=None, elinewidth=.5, alpha=.5)
 

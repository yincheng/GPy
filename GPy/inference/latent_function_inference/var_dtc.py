--- conflicted
+++ resolved
@@ -299,17 +299,9 @@
         size = Y.shape[1]
         next_ten = 0
         for i, [y, v, trYYT] in enumerate(itertools.izip(Ys, self._inan.T, traces)):
-<<<<<<< HEAD
             if ((i+1.)/size) >= next_ten:
                 logger.info('inference {:> 6.1%}'.format((i+1.)/size))
                 next_ten += .1
-
-=======
-            #if ((i+1.)/size) >= next_ten:
-            #    logger.info('preparing traces {:> 6.1%}'.format((i+1.)/size))
-            #    next_ten += .1
->>>>>>> 8bfb47ac
-            #y = y[v]
             if het_noise: beta = beta_all[i]
             else: beta = beta_all
 

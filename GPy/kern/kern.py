# Copyright (c) 2012, GPy authors (see AUTHORS.txt).
# Licensed under the BSD 3-clause license (see LICENSE.txt)


import numpy as np
import pylab as pb
from ..core.parameterised import Parameterised
from kernpart import Kernpart
import itertools
from prod import prod

class kern(Parameterised):
    def __init__(self, input_dim, parts=[], input_slices=None):
        """
        This is the main kernel class for GPy. It handles multiple (additive) kernel functions, and keeps track of variaous things like which parameters live where.

        The technical code for kernels is divided into _parts_ (see e.g. rbf.py). This obnject contains a list of parts, which are computed additively. For multiplication, special _prod_ parts are used.

        :param input_dim: The dimensionality of the kernel's input space
        :type input_dim: int
        :param parts: the 'parts' (PD functions) of the kernel
        :type parts: list of Kernpart objects
        :param input_slices: the slices on the inputs which apply to each kernel
        :type input_slices: list of slice objects, or list of bools

        """
        self.parts = parts
        self.Nparts = len(parts)
        self.num_params = sum([p.num_params for p in self.parts])

        self.input_dim = input_dim

        # deal with input_slices
        if input_slices is None:
            self.input_slices = [slice(None) for p in self.parts]
        else:
            assert len(input_slices) == len(self.parts)
            self.input_slices = [sl if type(sl) is slice else slice(None) for sl in input_slices]

        for p in self.parts:
            assert isinstance(p, Kernpart), "bad kernel part"

        self.compute_param_slices()

        Parameterised.__init__(self)


    def plot_ARD(self, fignum=None, ax=None):
        """If an ARD kernel is present, it bar-plots the ARD parameters"""
        if ax is None:
            fig = pb.figure(fignum)
            ax = fig.add_subplot(111)
        for p in self.parts:
            if hasattr(p, 'ARD') and p.ARD:
                ax.set_title('ARD parameters, %s kernel' % p.name)

                if p.name == 'linear':
                    ard_params = p.variances
                else:
                    ard_params = 1. / p.lengthscale

                ax.bar(np.arange(len(ard_params)) - 0.4, ard_params)
                ax.set_xticks(np.arange(len(ard_params)))
                ax.set_xticklabels([r"${}$".format(i) for i in range(len(ard_params))])
        return ax

    def _transform_gradients(self, g):
        x = self._get_params()
        [np.put(x, i, x * t.gradfactor(x[i])) for i, t in zip(self.constrained_indices, self.constraints)]
        [np.put(g, i, v) for i, v in [(t[0], np.sum(g[t])) for t in self.tied_indices]]
        if len(self.tied_indices) or len(self.fixed_indices):
            to_remove = np.hstack((self.fixed_indices + [t[1:] for t in self.tied_indices]))
            return np.delete(g, to_remove)
        else:
            return g

    def compute_param_slices(self):
        """create a set of slices that can index the parameters of each part"""
        self.param_slices = []
        count = 0
        for p in self.parts:
            self.param_slices.append(slice(count, count + p.num_params))
            count += p.num_params

    def __add__(self, other):
        """
        Shortcut for `add`.
        """
        return self.add(other)

    def add(self, other, tensor=False):
        """
        Add another kernel to this one. Both kernels are defined on the same _space_
        :param other: the other kernel to be added
        :type other: GPy.kern
        """
        if tensor:
            D = self.input_dim + other.input_dim
            self_input_slices = [slice(*sl.indices(self.input_dim)) for sl in self.input_slices]
            other_input_indices = [sl.indices(other.input_dim) for sl in other.input_slices]
            other_input_slices = [slice(i[0] + self.input_dim, i[1] + self.input_dim, i[2]) for i in other_input_indices]

            newkern = kern(D, self.parts + other.parts, self_input_slices + other_input_slices)

            # transfer constraints:
            newkern.constrained_indices = self.constrained_indices + [x + self.num_params for x in other.constrained_indices]
            newkern.constraints = self.constraints + other.constraints
            newkern.fixed_indices = self.fixed_indices + [self.num_params + x for x in other.fixed_indices]
            newkern.fixed_values = self.fixed_values + other.fixed_values
            newkern.constraints = self.constraints + other.constraints
            newkern.tied_indices = self.tied_indices + [self.num_params + x for x in other.tied_indices]
        else:
            assert self.input_dim == other.input_dim
            newkern = kern(self.input_dim, self.parts + other.parts, self.input_slices + other.input_slices)
            # transfer constraints:
            newkern.constrained_indices = self.constrained_indices + [i + self.num_params  for i in other.constrained_indices]
            newkern.constraints = self.constraints + other.constraints
            newkern.fixed_indices = self.fixed_indices + [self.num_params + x for x in other.fixed_indices]
            newkern.fixed_values = self.fixed_values + other.fixed_values
            newkern.tied_indices = self.tied_indices + [self.num_params + x for x in other.tied_indices]
        return newkern

    def __mul__(self, other):
        """
        Shortcut for `prod`.
        """
        return self.prod(other)

    def prod(self, other, tensor=False):
        """
        multiply two kernels (either on the same space, or on the tensor product of the input space)
        :param other: the other kernel to be added
        :type other: GPy.kern
        """
        K1 = self.copy()
        K2 = other.copy()

        slices = []
        for sl1, sl2 in itertools.product(K1.input_slices, K2.input_slices):
            s1, s2 = [False] * K1.input_dim, [False] * K2.input_dim
            s1[sl1], s2[sl2] = [True], [True]
            slices += [s1 + s2]

        newkernparts = [prod(k1, k2, tensor) for k1, k2 in itertools.product(K1.parts, K2.parts)]

        if tensor:
            newkern = kern(K1.input_dim + K2.input_dim, newkernparts, slices)
        else:
            newkern = kern(K1.input_dim, newkernparts, slices)

        newkern._follow_constrains(K1, K2)
        return newkern

    def _follow_constrains(self, K1, K2):

        # Build the array that allows to go from the initial indices of the param to the new ones
        K1_param = []
        n = 0
        for k1 in K1.parts:
            K1_param += [range(n, n + k1.num_params)]
            n += k1.num_params
        n = 0
        K2_param = []
        for k2 in K2.parts:
            K2_param += [range(K1.num_params + n, K1.num_params + n + k2.num_params)]
            n += k2.num_params
        index_param = []
        for p1 in K1_param:
            for p2 in K2_param:
                index_param += p1 + p2
        index_param = np.array(index_param)

        # Get the ties and constrains of the kernels before the multiplication
        prev_ties = K1.tied_indices + [arr + K1.num_params for arr in K2.tied_indices]

        prev_constr_ind = [K1.constrained_indices] + [K1.num_params + i for i in K2.constrained_indices]
        prev_constr = K1.constraints + K2.constraints

        # prev_constr_fix = K1.fixed_indices + [arr + K1.num_params for arr in K2.fixed_indices]
        # prev_constr_fix_values = K1.fixed_values + K2.fixed_values

        # follow the previous ties
        for arr in prev_ties:
            for j in arr:
                index_param[np.where(index_param == j)[0]] = arr[0]

        # ties and constrains
        for i in range(K1.num_params + K2.num_params):
            index = np.where(index_param == i)[0]
            if index.size > 1:
                self.tie_params(index)
        for i, t in zip(prev_constr_ind, prev_constr):
            self.constrain(np.where(index_param == i)[0], t)

    def _get_params(self):
        return np.hstack([p._get_params() for p in self.parts])

    def _set_params(self, x):
        [p._set_params(x[s]) for p, s in zip(self.parts, self.param_slices)]

    def _get_param_names(self):
        # this is a bit nasty: we wat to distinguish between parts with the same name by appending a count
        part_names = np.array([k.name for k in self.parts], dtype=np.str)
        counts = [np.sum(part_names == ni) for i, ni in enumerate(part_names)]
        cum_counts = [np.sum(part_names[i:] == ni) for i, ni in enumerate(part_names)]
        names = [name + '_' + str(cum_count) if count > 1 else name for name, count, cum_count in zip(part_names, counts, cum_counts)]

        return sum([[name + '_' + n for n in k._get_param_names()] for name, k in zip(names, self.parts)], [])

    def K(self, X, X2=None, which_parts='all'):
        if which_parts == 'all':
            which_parts = [True] * self.Nparts
        assert X.shape[1] == self.input_dim
        if X2 is None:
            target = np.zeros((X.shape[0], X.shape[0]))
            [p.K(X[:, i_s], None, target=target) for p, i_s, part_i_used in zip(self.parts, self.input_slices, which_parts) if part_i_used]
        else:
            target = np.zeros((X.shape[0], X2.shape[0]))
            [p.K(X[:, i_s], X2[:, i_s], target=target) for p, i_s, part_i_used in zip(self.parts, self.input_slices, which_parts) if part_i_used]
        return target

    def dK_dtheta(self, dL_dK, X, X2=None):
        """
        :param dL_dK: An array of dL_dK derivaties, dL_dK
        :type dL_dK: Np.ndarray (N x num_inducing)
        :param X: Observed data inputs
        :type X: np.ndarray (N x input_dim)
        :param X2: Observed dara inputs (optional, defaults to X)
        :type X2: np.ndarray (num_inducing x input_dim)
        """
        assert X.shape[1] == self.input_dim
        target = np.zeros(self.num_params)
        if X2 is None:
            [p.dK_dtheta(dL_dK, X[:, i_s], None, target[ps]) for p, i_s, ps, in zip(self.parts, self.input_slices, self.param_slices)]
        else:
            [p.dK_dtheta(dL_dK, X[:, i_s], X2[:, i_s], target[ps]) for p, i_s, ps, in zip(self.parts, self.input_slices, self.param_slices)]

        return self._transform_gradients(target)

    def dK_dX(self, dL_dK, X, X2=None):
        if X2 is None:
            X2 = X
        target = np.zeros_like(X)
        if X2 is None:
            [p.dK_dX(dL_dK, X[:, i_s], None, target[:, i_s]) for p, i_s in zip(self.parts, self.input_slices)]
        else:
            [p.dK_dX(dL_dK, X[:, i_s], X2[:, i_s], target[:, i_s]) for p, i_s in zip(self.parts, self.input_slices)]
        return target

    def Kdiag(self, X, which_parts='all'):
        if which_parts == 'all':
            which_parts = [True] * self.Nparts
        assert X.shape[1] == self.input_dim
        target = np.zeros(X.shape[0])
        [p.Kdiag(X[:, i_s], target=target) for p, i_s, part_on in zip(self.parts, self.input_slices, which_parts) if part_on]
        return target

    def dKdiag_dtheta(self, dL_dKdiag, X):
        assert X.shape[1] == self.input_dim
        assert dL_dKdiag.size == X.shape[0]
        target = np.zeros(self.num_params)
        [p.dKdiag_dtheta(dL_dKdiag, X[:, i_s], target[ps]) for p, i_s, ps in zip(self.parts, self.input_slices, self.param_slices)]
        return self._transform_gradients(target)

    def dKdiag_dX(self, dL_dKdiag, X):
        assert X.shape[1] == self.input_dim
        target = np.zeros_like(X)
        [p.dKdiag_dX(dL_dKdiag, X[:, i_s], target[:, i_s]) for p, i_s in zip(self.parts, self.input_slices)]
        return target

    def psi0(self, Z, mu, S):
        target = np.zeros(mu.shape[0])
        [p.psi0(Z[:, i_s], mu[:, i_s], S[:, i_s], target) for p, i_s in zip(self.parts, self.input_slices)]
        return target

    def dpsi0_dtheta(self, dL_dpsi0, Z, mu, S):
        target = np.zeros(self.num_params)
        [p.dpsi0_dtheta(dL_dpsi0, Z[:, i_s], mu[:, i_s], S[:, i_s], target[ps]) for p, ps, i_s in zip(self.parts, self.param_slices, self.input_slices)]
        return self._transform_gradients(target)

    def dpsi0_dmuS(self, dL_dpsi0, Z, mu, S):
        target_mu, target_S = np.zeros_like(mu), np.zeros_like(S)
        [p.dpsi0_dmuS(dL_dpsi0, Z[:, i_s], mu[:, i_s], S[:, i_s], target_mu[:, i_s], target_S[:, i_s]) for p, i_s in zip(self.parts, self.input_slices)]
        return target_mu, target_S

    def psi1(self, Z, mu, S):
        target = np.zeros((mu.shape[0], Z.shape[0]))
        [p.psi1(Z[:, i_s], mu[:, i_s], S[:, i_s], target) for p, i_s in zip(self.parts, self.input_slices)]
        return target

    def dpsi1_dtheta(self, dL_dpsi1, Z, mu, S):
        target = np.zeros((self.num_params))
        [p.dpsi1_dtheta(dL_dpsi1, Z[:, i_s], mu[:, i_s], S[:, i_s], target[ps]) for p, ps, i_s in zip(self.parts, self.param_slices, self.input_slices)]
        return self._transform_gradients(target)

    def dpsi1_dZ(self, dL_dpsi1, Z, mu, S):
        target = np.zeros_like(Z)
        [p.dpsi1_dZ(dL_dpsi1, Z[:, i_s], mu[:, i_s], S[:, i_s], target[:, i_s]) for p, i_s in zip(self.parts, self.input_slices)]
        return target

    def dpsi1_dmuS(self, dL_dpsi1, Z, mu, S):
        """return shapes are N,num_inducing,input_dim"""
        target_mu, target_S = np.zeros((2, mu.shape[0], mu.shape[1]))
        [p.dpsi1_dmuS(dL_dpsi1, Z[:, i_s], mu[:, i_s], S[:, i_s], target_mu[:, i_s], target_S[:, i_s]) for p, i_s in zip(self.parts, self.input_slices)]
        return target_mu, target_S

    def psi2(self, Z, mu, S):
        """
        :param Z: np.ndarray of inducing inputs (num_inducing x input_dim)
        :param mu, S: np.ndarrays of means and variances (each N x input_dim)
        :returns psi2: np.ndarray (N,num_inducing,num_inducing)
        """
        target = np.zeros((mu.shape[0], Z.shape[0], Z.shape[0]))
        [p.psi2(Z[:, i_s], mu[:, i_s], S[:, i_s], target) for p, i_s in zip(self.parts, self.input_slices)]

        # compute the "cross" terms
        # TODO: input_slices needed
        crossterms = 0

        for p1, p2 in itertools.combinations(self.parts, 2):

            # TODO psi1 this must be faster/better/precached/more nice
            tmp1 = np.zeros((mu.shape[0], Z.shape[0]))
            p1.psi1(Z, mu, S, tmp1)
            tmp2 = np.zeros((mu.shape[0], Z.shape[0]))
            p2.psi1(Z, mu, S, tmp2)

            prod = np.multiply(tmp1, tmp2)
<<<<<<< HEAD
            crossterms += prod[:, :, None] + prod[:, None, :]
=======
            crossterms += prod[:,:,None] + prod[:, None, :]
>>>>>>> 3fbd7e49

        target += crossterms
        return target

    def dpsi2_dtheta(self, dL_dpsi2, Z, mu, S):
        target = np.zeros(self.num_params)
        [p.dpsi2_dtheta(dL_dpsi2, Z[:, i_s], mu[:, i_s], S[:, i_s], target[ps]) for p, i_s, ps in zip(self.parts, self.input_slices, self.param_slices)]

        # compute the "cross" terms
        # TODO: better looping, input_slices
        for i1, i2 in itertools.permutations(range(len(self.parts)), 2):
            p1, p2 = self.parts[i1], self.parts[i2]
#             ipsl1, ipsl2 = self.input_slices[i1], self.input_slices[i2]
            ps1, ps2 = self.param_slices[i1], self.param_slices[i2]

            tmp = np.zeros((mu.shape[0], Z.shape[0]))
            p1.psi1(Z, mu, S, tmp)
            p2.dpsi1_dtheta((tmp[:, None, :] * dL_dpsi2).sum(1) * 2., Z, mu, S, target[ps2])

        return self._transform_gradients(target)

    def dpsi2_dZ(self, dL_dpsi2, Z, mu, S):
        target = np.zeros_like(Z)
        [p.dpsi2_dZ(dL_dpsi2, Z[:, i_s], mu[:, i_s], S[:, i_s], target[:, i_s]) for p, i_s in zip(self.parts, self.input_slices)]
        # target *= 2

        # compute the "cross" terms
        # TODO: we need input_slices here.
        for p1, p2 in itertools.permutations(self.parts, 2):
            if p1.name == 'linear' and p2.name == 'linear':
                raise NotImplementedError("We don't handle linear/linear cross-terms")
            tmp = np.zeros((mu.shape[0], Z.shape[0]))
            p1.psi1(Z, mu, S, tmp)
            tmp2 = np.zeros_like(target)
            p2.dpsi1_dZ((tmp[:, None, :] * dL_dpsi2).sum(1).T, Z, mu, S, tmp2)
            target += tmp2

        return target * 2

    def dpsi2_dmuS(self, dL_dpsi2, Z, mu, S):
        target_mu, target_S = np.zeros((2, mu.shape[0], mu.shape[1]))
        [p.dpsi2_dmuS(dL_dpsi2, Z[:, i_s], mu[:, i_s], S[:, i_s], target_mu[:, i_s], target_S[:, i_s]) for p, i_s in zip(self.parts, self.input_slices)]

        # compute the "cross" terms
        # TODO: we need input_slices here.
        for p1, p2 in itertools.permutations(self.parts, 2):
            if p1.name == 'linear' and p2.name == 'linear':
                raise NotImplementedError("We don't handle linear/linear cross-terms")

            tmp = np.zeros((mu.shape[0], Z.shape[0]))
            p1.psi1(Z, mu, S, tmp)
            p2.dpsi1_dmuS((tmp[:, None, :] * dL_dpsi2).sum(1).T * 2., Z, mu, S, target_mu, target_S)

        return target_mu, target_S

    def plot(self, x=None, plot_limits=None, which_parts='all', resolution=None, *args, **kwargs):
        if which_parts == 'all':
            which_parts = [True] * self.Nparts
        if self.input_dim == 1:
            if x is None:
                x = np.zeros((1, 1))
            else:
                x = np.asarray(x)
                assert x.size == 1, "The size of the fixed variable x is not 1"
                x = x.reshape((1, 1))

            if plot_limits == None:
                xmin, xmax = (x - 5).flatten(), (x + 5).flatten()
            elif len(plot_limits) == 2:
                xmin, xmax = plot_limits
            else:
                raise ValueError, "Bad limits for plotting"

            Xnew = np.linspace(xmin, xmax, resolution or 201)[:, None]
            Kx = self.K(Xnew, x, which_parts)
            pb.plot(Xnew, Kx, *args, **kwargs)
            pb.xlim(xmin, xmax)
            pb.xlabel("x")
            pb.ylabel("k(x,%0.1f)" % x)

        elif self.input_dim == 2:
            if x is None:
                x = np.zeros((1, 2))
            else:
                x = np.asarray(x)
                assert x.size == 2, "The size of the fixed variable x is not 2"
                x = x.reshape((1, 2))

            if plot_limits == None:
                xmin, xmax = (x - 5).flatten(), (x + 5).flatten()
            elif len(plot_limits) == 2:
                xmin, xmax = plot_limits
            else:
                raise ValueError, "Bad limits for plotting"

            resolution = resolution or 51
            xx, yy = np.mgrid[xmin[0]:xmax[0]:1j * resolution, xmin[1]:xmax[1]:1j * resolution]
            xg = np.linspace(xmin[0], xmax[0], resolution)
            yg = np.linspace(xmin[1], xmax[1], resolution)
            Xnew = np.vstack((xx.flatten(), yy.flatten())).T
            Kx = self.K(Xnew, x, which_parts)
            Kx = Kx.reshape(resolution, resolution).T
            pb.contour(xg, yg, Kx, vmin=Kx.min(), vmax=Kx.max(), cmap=pb.cm.jet, *args, **kwargs) # @UndefinedVariable
            pb.xlim(xmin[0], xmax[0])
            pb.ylim(xmin[1], xmax[1])
            pb.xlabel("x1")
            pb.ylabel("x2")
            pb.title("k(x1,x2 ; %0.1f,%0.1f)" % (x[0, 0], x[0, 1]))
        else:
            raise NotImplementedError, "Cannot plot a kernel with more than two input dimensions"<|MERGE_RESOLUTION|>--- conflicted
+++ resolved
@@ -326,11 +326,7 @@
             p2.psi1(Z, mu, S, tmp2)
 
             prod = np.multiply(tmp1, tmp2)
-<<<<<<< HEAD
             crossterms += prod[:, :, None] + prod[:, None, :]
-=======
-            crossterms += prod[:,:,None] + prod[:, None, :]
->>>>>>> 3fbd7e49
 
         target += crossterms
         return target

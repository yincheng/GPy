--- conflicted
+++ resolved
@@ -456,15 +456,9 @@
             gradient = self.objective_function_gradients(x)
 
             numerical_gradient = (f1 - f2) / (2 * dx)
-<<<<<<< HEAD
             global_ratio = (f1 - f2) / (2 * np.dot(dx, np.where(gradient==0, 1e-32, gradient)))
             
-            return (np.abs(1. - global_ratio) < tolerance) or (np.abs(gradient - numerical_gradient).mean() - 1) < tolerance
-=======
-            global_ratio = (f1 - f2) / (2 * np.dot(dx, gradient))
-
             return (np.abs(1. - global_ratio) < tolerance) or (np.abs(gradient - numerical_gradient).mean() < tolerance)
->>>>>>> 1bc93747
         else:
             # check the gradient of each parameter individually, and do some pretty printing
             try:

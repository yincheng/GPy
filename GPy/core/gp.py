# Copyright (c) 2012, GPy authors (see AUTHORS.txt).
# Licensed under the BSD 3-clause license (see LICENSE.txt)

import numpy as np
import sys
import warnings
from .. import kern
from ..util.linalg import dtrtrs
from model import Model
from parameterization import ObservableArray
from .. import likelihoods
from ..likelihoods.gaussian import Gaussian
from ..inference.latent_function_inference import exact_gaussian_inference
from parameterization.variational import VariationalPosterior

class GP(Model):
    """
    General purpose Gaussian process model

    :param X: input observations
    :param Y: output observations
    :param kernel: a GPy kernel, defaults to rbf+white
    :param likelihood: a GPy likelihood
    :rtype: model object

    .. Note:: Multiple independent outputs are allowed using columns of Y


    """
    def __init__(self, X, Y, kernel, likelihood, inference_method=None, name='gp', **Y_metadata):
        super(GP, self).__init__(name)

        assert X.ndim == 2
        if isinstance(X, (ObservableArray, VariationalPosterior)):
            self.X = X
        else: self.X = ObservableArray(X)

        self.num_data, self.input_dim = self.X.shape

        assert Y.ndim == 2
        self.Y = ObservableArray(Y)
        assert Y.shape[0] == self.num_data
        _, self.output_dim = self.Y.shape

        if Y_metadata is not None:
            self.Y_metadata = Y_metadata
        else:
            self.Y_metadata = None

        assert isinstance(kernel, kern.Kern)
        #assert self.input_dim == kernel.input_dim
        self.kern = kernel

        assert isinstance(likelihood, likelihoods.Likelihood)
        self.likelihood = likelihood

        #find a sensible inference method
        if inference_method is None:
            if isinstance(likelihood, likelihoods.Gaussian) or isinstance(likelihood, likelihoods.MixedNoise):
                inference_method = exact_gaussian_inference.ExactGaussianInference()
            else:
                inference_method = expectation_propagation
                print "defaulting to ", inference_method, "for latent function inference"
        self.inference_method = inference_method

        self.add_parameter(self.kern)
        self.add_parameter(self.likelihood)

    def parameters_changed(self):
<<<<<<< HEAD
        self.posterior, self._log_marginal_likelihood, grad_dict = self.inference_method.inference(self.kern, self.X, self.likelihood, self.Y, **self.Y_metadata)
        self.likelihood.update_gradients(np.diag(grad_dict['dL_dK']), **self.Y_metadata)
=======
        self.posterior, self._log_marginal_likelihood, grad_dict = self.inference_method.inference(self.kern, self.X, self.likelihood, self.Y, Y_metadata=self.Y_metadata)
        self.likelihood.update_gradients(np.diag(grad_dict['dL_dK']))
>>>>>>> 603b70bb
        self.kern.update_gradients_full(grad_dict['dL_dK'], self.X)

    def log_likelihood(self):
        return self._log_marginal_likelihood

    def _raw_predict(self, _Xnew, full_cov=False):
        """
        Internal helper function for making predictions, does not account
        for normalization or likelihood

        full_cov is a boolean which defines whether the full covariance matrix
        of the prediction is computed. If full_cov is False (default), only the
        diagonal of the covariance is returned.

        """
        Kx = self.kern.K(_Xnew, self.X).T
        #LiKx, _ = dtrtrs(self.posterior.woodbury_chol, np.asfortranarray(Kx), lower=1)
        WiKx = np.dot(self.posterior.woodbury_inv, Kx)
        mu = np.dot(Kx.T, self.posterior.woodbury_vector)
        if full_cov:
            Kxx = self.kern.K(_Xnew)
            #var = Kxx - tdot(LiKx.T)
            var = np.dot(Kx.T, WiKx)
        else:
            Kxx = self.kern.Kdiag(_Xnew)
            #var = Kxx - np.sum(LiKx*LiKx, 0)
            var = Kxx - np.sum(WiKx*Kx, 0)
            var = var.reshape(-1, 1)
        return mu, var

    def predict(self, Xnew, full_cov=False, **likelihood_args):
        """
        Predict the function(s) at the new point(s) Xnew.

        :param Xnew: The points at which to make a prediction
        :type Xnew: np.ndarray, Nnew x self.input_dim
        :param full_cov: whether to return the full covariance matrix, or just
                         the diagonal
        :type full_cov: bool
        :returns: mean: posterior mean,  a Numpy array, Nnew x self.input_dim
        :returns: var: posterior variance, a Numpy array, Nnew x 1 if
                       full_cov=False, Nnew x Nnew otherwise
        :returns: lower and upper boundaries of the 95% confidence intervals,
                  Numpy arrays,  Nnew x self.input_dim


           If full_cov and self.input_dim > 1, the return shape of var is Nnew x Nnew x self.input_dim. If self.input_dim == 1, the return shape is Nnew x Nnew.
           This is to allow for different normalizations of the output dimensions.

        """
        #predict the latent function values
        mu, var = self._raw_predict(Xnew, full_cov=full_cov)

        # now push through likelihood
        mean, var, _025pm, _975pm = self.likelihood.predictive_values(mu, var, full_cov, **likelihood_args)
        return mean, var, _025pm, _975pm

    def posterior_samples_f(self,X,size=10, full_cov=True):
        """
        Samples the posterior GP at the points X.

        :param X: The points at which to take the samples.
        :type X: np.ndarray, Nnew x self.input_dim.
        :param size: the number of a posteriori samples.
        :type size: int.
        :param full_cov: whether to return the full covariance matrix, or just the diagonal.
        :type full_cov: bool.
        :returns: Ysim: set of simulations, a Numpy array (N x samples).
        """
        m, v = self._raw_predict(X,  full_cov=full_cov)
        v = v.reshape(m.size,-1) if len(v.shape)==3 else v
        if not full_cov:
            Ysim = np.random.multivariate_normal(m.flatten(), np.diag(v.flatten()), size).T
        else:
            Ysim = np.random.multivariate_normal(m.flatten(), v, size).T

        return Ysim

    def posterior_samples(self,X,size=10, full_cov=True,noise_model=None):
        """
        Samples the posterior GP at the points X.

        :param X: the points at which to take the samples.
        :type X: np.ndarray, Nnew x self.input_dim.
        :param size: the number of a posteriori samples.
        :type size: int.
        :param full_cov: whether to return the full covariance matrix, or just the diagonal.
        :type full_cov: bool.
        :param noise_model: for mixed noise likelihood, the noise model to use in the samples.
        :type noise_model: integer.
        :returns: Ysim: set of simulations, a Numpy array (N x samples).
        """
        Ysim = self.posterior_samples_f(X, size, full_cov=full_cov)
        if isinstance(self.likelihood, Gaussian):
            noise_std = np.sqrt(self.likelihood._get_params())
            Ysim += np.random.normal(0,noise_std,Ysim.shape)
        elif isinstance(self.likelihood, Gaussian_Mixed_Noise):
            assert noise_model is not None, "A noise model must be specified."
            noise_std = np.sqrt(self.likelihood._get_params()[noise_model])
            Ysim += np.random.normal(0,noise_std,Ysim.shape)
        else:
            Ysim = self.likelihood.noise_model.samples(Ysim)

        return Ysim

    def plot_f(self, *args, **kwargs):
        """

        Plot the GP's view of the world, where the data is normalized and
        before applying a likelihood.

        This is a convenience function: arguments are passed to
        GPy.plotting.matplot_dep.models_plots.plot_f_fit

        """
        assert "matplotlib" in sys.modules, "matplotlib package has not been imported."
        from ..plotting.matplot_dep import models_plots
        return models_plots.plot_fit_f(self,*args,**kwargs)

    def plot(self, *args, **kwargs):
        """
        Plot the posterior of the GP.
          - In one dimension, the function is plotted with a shaded region
            identifying two standard deviations.
          - In two dimsensions, a contour-plot shows the mean predicted
            function
          - In higher dimensions, use fixed_inputs to plot the GP  with some of
            the inputs fixed.

        Can plot only part of the data and part of the posterior functions
        using which_data_rows which_data_ycols and which_parts

        This is a convenience function: arguments are passed to
        GPy.plotting.matplot_dep.models_plots.plot_fit

        """
        assert "matplotlib" in sys.modules, "matplotlib package has not been imported."
        from ..plotting.matplot_dep import models_plots
        return models_plots.plot_fit(self,*args,**kwargs)

    def _getstate(self):
        """

        Get the current state of the class, here we return everything that is
        needed to recompute the model.

        """

        return Model._getstate(self) + [self.X,
                self.num_data,
                self.input_dim,
                self.kern,
                self.likelihood,
                self.output_dim,
                ]

    def _setstate(self, state):
        self.output_dim = state.pop()
        self.likelihood = state.pop()
        self.kern = state.pop()
        self.input_dim = state.pop()
        self.num_data = state.pop()
        self.X = state.pop()
        Model._setstate(self, state)<|MERGE_RESOLUTION|>--- conflicted
+++ resolved
@@ -67,13 +67,10 @@
         self.add_parameter(self.likelihood)
 
     def parameters_changed(self):
-<<<<<<< HEAD
         self.posterior, self._log_marginal_likelihood, grad_dict = self.inference_method.inference(self.kern, self.X, self.likelihood, self.Y, **self.Y_metadata)
         self.likelihood.update_gradients(np.diag(grad_dict['dL_dK']), **self.Y_metadata)
-=======
-        self.posterior, self._log_marginal_likelihood, grad_dict = self.inference_method.inference(self.kern, self.X, self.likelihood, self.Y, Y_metadata=self.Y_metadata)
-        self.likelihood.update_gradients(np.diag(grad_dict['dL_dK']))
->>>>>>> 603b70bb
+        #self.posterior, self._log_marginal_likelihood, grad_dict = self.inference_method.inference(self.kern, self.X, self.likelihood, self.Y, Y_metadata=self.Y_metadata)
+        #self.likelihood.update_gradients(np.diag(grad_dict['dL_dK']))
         self.kern.update_gradients_full(grad_dict['dL_dK'], self.X)
 
     def log_likelihood(self):

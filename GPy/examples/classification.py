--- conflicted
+++ resolved
@@ -5,10 +5,6 @@
 """
 Gaussian Processes classification examples
 """
-<<<<<<< HEAD
-import pylab as pb
-=======
->>>>>>> 4fd05439
 import GPy
 
 default_seed = 10000
@@ -37,12 +33,8 @@
 
     # Optimize
     if optimize:
-<<<<<<< HEAD
-        m.optimize(max_iters=max_iters)
-=======
         for _ in range(5):
             m.optimize(max_iters=int(max_iters/5))
->>>>>>> 4fd05439
     print(m)
 
     #Test
@@ -72,15 +64,6 @@
     if optimize:
         #m.update_likelihood_approximation()
         # Parameters optimization:
-<<<<<<< HEAD
-        #m.optimize()
-        #m.update_likelihood_approximation()
-        m.pseudo_EM()
-
-    # Plot
-    if plot:
-        fig, axes = pb.subplots(2, 1)
-=======
         m.optimize()
         #m.update_likelihood_approximation()
         #m.pseudo_EM()
@@ -89,7 +72,6 @@
     if plot:
         from matplotlib import pyplot as plt
         fig, axes = plt.subplots(2, 1)
->>>>>>> 4fd05439
         m.plot_f(ax=axes[0])
         m.plot(ax=axes[1])
 
@@ -105,29 +87,6 @@
 
     """
 
-<<<<<<< HEAD
-    data = GPy.util.datasets.toy_linear_1d_classification(seed=seed)
-    Y = data['Y'][:, 0:1]
-    Y[Y.flatten() == -1] = 0
-
-    bern_noise_model = GPy.likelihoods.bernoulli()
-    laplace_likelihood = GPy.likelihoods.Laplace(Y.copy(), bern_noise_model)
-
-    # Model definition
-    m = GPy.models.GPClassification(data['X'], Y, likelihood=laplace_likelihood)
-    print m
-
-    # Optimize
-    if optimize:
-        #m.update_likelihood_approximation()
-        # Parameters optimization:
-        m.optimize('bfgs', messages=1)
-        #m.pseudo_EM()
-
-    # Plot
-    if plot:
-        fig, axes = pb.subplots(2, 1)
-=======
     try:import pods
     except ImportError:print 'pods unavailable, see https://github.com/sods/ods for example datasets'
     data = pods.datasets.toy_linear_1d_classification(seed=seed)
@@ -152,7 +111,6 @@
     if plot:
         from matplotlib import pyplot as plt
         fig, axes = plt.subplots(2, 1)
->>>>>>> 4fd05439
         m.plot_f(ax=axes[0])
         m.plot(ax=axes[1])
 
@@ -180,34 +138,19 @@
 
     # Optimize
     if optimize:
-<<<<<<< HEAD
-        #m.update_likelihood_approximation()
-        # Parameters optimization:
-        #m.optimize()
-        m.pseudo_EM()
-
-    # Plot
-    if plot:
-        fig, axes = pb.subplots(2, 1)
-=======
         m.optimize()
 
     # Plot
     if plot:
         from matplotlib import pyplot as plt
         fig, axes = plt.subplots(2, 1)
->>>>>>> 4fd05439
-        m.plot_f(ax=axes[0])
-        m.plot(ax=axes[1])
-
-    print m
-    return m
-
-<<<<<<< HEAD
-def toy_heaviside(seed=default_seed, optimize=True, plot=True):
-=======
+        m.plot_f(ax=axes[0])
+        m.plot(ax=axes[1])
+
+    print m
+    return m
+
 def toy_heaviside(seed=default_seed, max_iters=100, optimize=True, plot=True):
->>>>>>> 4fd05439
     """
     Simple 1D classification example using a heavy side gp transformation
 
@@ -223,22 +166,6 @@
     Y[Y.flatten() == -1] = 0
 
     # Model definition
-<<<<<<< HEAD
-    noise_model = GPy.likelihoods.bernoulli(GPy.likelihoods.noise_models.gp_transformations.Heaviside())
-    likelihood = GPy.likelihoods.EP(Y, noise_model)
-    m = GPy.models.GPClassification(data['X'], likelihood=likelihood)
-
-    # Optimize
-    if optimize:
-        m.update_likelihood_approximation()
-        # Parameters optimization:
-        m.optimize()
-        #m.pseudo_EM()
-
-    # Plot
-    if plot:
-        fig, axes = pb.subplots(2, 1)
-=======
     kernel = GPy.kern.RBF(1)
     likelihood = GPy.likelihoods.Bernoulli(gp_link=GPy.likelihoods.link_functions.Heaviside())
     ep = GPy.inference.latent_function_inference.expectation_propagation.EP()
@@ -256,7 +183,6 @@
     if plot:
         from matplotlib import pyplot as plt
         fig, axes = plt.subplots(2, 1)
->>>>>>> 4fd05439
         m.plot_f(ax=axes[0])
         m.plot(ax=axes[1])
 

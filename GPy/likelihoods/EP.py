--- conflicted
+++ resolved
@@ -50,14 +50,9 @@
         mu_diff_2 = (self.v_/self.tau_ - mu_tilde)**2
         self.Z = np.sum(np.log(self.Z_hat)) + 0.5*np.sum(np.log(sigma_sum)) + 0.5*np.sum(mu_diff_2/sigma_sum) #Normalization constant, aka Z_ep
 
-<<<<<<< HEAD
         self.Y =  mu_tilde[:,None]
-        self.precision = self.tau_tilde[:,None]
-=======
-        self.Y = mu_tilde[:,None]
         self.YYT = np.dot(self.Y,self.Y.T)
         self.precision = self.tau_tilde
->>>>>>> f941d629
         self.covariance_matrix = np.diag(1./self.precision)
 
     def fit_full(self,K):

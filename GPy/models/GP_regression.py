# Copyright (c) 2012, James Hensman
# Licensed under the BSD 3-clause license (see LICENSE.txt)


import numpy as np
from GP import GP
from .. import likelihoods
from .. import kern

class GP_regression(GP):
    """
    Gaussian Process model for regression

    This is a thin wrapper around the GP class, with a set of sensible defalts

    :param X: input observations
    :param Y: observed values
    :param kernel: a GPy kernel, defaults to rbf+white
    :param normalize_X:  whether to normalize the input data before computing (predictions will be in original scales)
    :type normalize_X: False|True
    :param normalize_Y:  whether to normalize the input data before computing (predictions will be in original scales)
    :type normalize_Y: False|True
    :param Xslices: how the X,Y data co-vary in the kernel (i.e. which "outputs" they correspond to). See (link:slicing)
    :rtype: model object

    .. Note:: Multiple independent outputs are allowed using columns of Y

    """

    def __init__(self,X,Y,kernel=None,normalize_X=False,normalize_Y=False, Xslices=None):
        if kernel is None:
<<<<<<< HEAD
            kernel = kern.rbf(X.shape[1]) + kern.bias(X.shape[1]) + kern.white(X.shape[1])

        # parse arguments
        self.Xslices = Xslices
        assert isinstance(kernel, kern.kern)
        self.kern = kernel
        self.X = X
        self.Y = Y
        assert len(self.X.shape)==2
        assert len(self.Y.shape)==2
        assert self.X.shape[0] == self.Y.shape[0]
        self.N, self.D = self.Y.shape
        self.N, self.Q = self.X.shape

        #here's some simple normalisation
        if normalize_X:
            self._Xmean = X.mean(0)[None,:]
            self._Xstd = X.std(0)[None,:]
            self.X = (X.copy() - self._Xmean) / self._Xstd
            if hasattr(self,'Z'):
                self.Z = (self.Z - self._Xmean) / self._Xstd
        else:
            self._Xmean = np.zeros((1,self.X.shape[1]))
            self._Xstd = np.ones((1,self.X.shape[1]))

        if normalize_Y:
            self._Ymean = Y.mean(0)[None,:]
            self._Ystd = Y.std(0)[None,:]
            self.Y = (Y.copy()- self._Ymean) / self._Ystd
        else:
            self._Ymean = np.zeros((1,self.Y.shape[1]))
            self._Ystd = np.ones((1,self.Y.shape[1]))

        if self.D > self.N:
            # then it's more efficient to store YYT
            self.YYT = np.dot(self.Y, self.Y.T)
        else:
            self.YYT = None

        model.__init__(self)

    def _set_params(self,p):
        self.kern._set_params_transformed(p)
        self.K = self.kern.K(self.X,slices1=self.Xslices)
        self.Ki, self.L, self.Li, self.K_logdet = pdinv(self.K)

    def _get_params(self):
        return self.kern._get_params_transformed()

    def _get_param_names(self):
        return self.kern._get_param_names_transformed()

    def _model_fit_term(self):
        """
        Computes the model fit using YYT if it's available
        """
        if self.YYT is None:
            return -0.5*np.sum(np.square(np.dot(self.Li,self.Y)))
        else:
            return -0.5*np.sum(np.multiply(self.Ki, self.YYT))

    def log_likelihood(self):
        complexity_term = -0.5*self.N*self.D*np.log(2.*np.pi) - 0.5*self.D*self.K_logdet
        return complexity_term + self._model_fit_term()

    def dL_dK(self):
        if self.YYT is None:
            alpha = np.dot(self.Ki,self.Y)
            dL_dK = 0.5*(np.dot(alpha,alpha.T)-self.D*self.Ki)
        else:
            dL_dK = 0.5*(mdot(self.Ki, self.YYT, self.Ki) - self.D*self.Ki)

        return dL_dK

    def _log_likelihood_gradients(self):
        return self.kern.dK_dtheta(partial=self.dL_dK(),X=self.X)

    def predict(self,Xnew, slices=None, full_cov=False):
        """

        Predict the function(s) at the new point(s) Xnew.

        Arguments
        ---------
        :param Xnew: The points at which to make a prediction
        :type Xnew: np.ndarray, Nnew x self.Q
        :param slices:  specifies which outputs kernel(s) the Xnew correspond to (see below)
        :type slices: (None, list of slice objects, list of ints)
        :param full_cov: whether to return the folll covariance matrix, or just the diagonal
        :type full_cov: bool
        :rtype: posterior mean,  a Numpy array, Nnew x self.D
        :rtype: posterior variance, a Numpy array, Nnew x Nnew x (self.D)

        .. Note:: "slices" specifies how the the points X_new co-vary wich the training points.

             - If None, the new points covary throigh every kernel part (default)
             - If a list of slices, the i^th slice specifies which data are affected by the i^th kernel part
             - If a list of booleans, specifying which kernel parts are active

           If full_cov and self.D > 1, the return shape of var is Nnew x Nnew x self.D. If self.D == 1, the return shape is Nnew x Nnew.
           This is to allow for different normalisations of the output dimensions.


        """

        #normalise X values
        Xnew = (Xnew.copy() - self._Xmean) / self._Xstd
        mu, var = self._raw_predict(Xnew, slices, full_cov)

        #un-normalise
        mu = mu*self._Ystd + self._Ymean
        if full_cov:
            if self.D==1:
                var *= np.square(self._Ystd)
            else:
                var = var[:,:,None] * np.square(self._Ystd)
        else:
            if self.D==1:
                var *= np.square(np.squeeze(self._Ystd))
            else:
                var = var[:,None] * np.square(self._Ystd)

        return mu,var

    def _raw_predict(self,_Xnew,slices, full_cov=False):
        """Internal helper function for making predictions, does not account for normalisation"""
        Kx = self.kern.K(self.X,_Xnew, slices1=self.Xslices,slices2=slices)
        mu = np.dot(np.dot(Kx.T,self.Ki),self.Y)
        KiKx = np.dot(self.Ki,Kx)
        if full_cov:
            Kxx = self.kern.K(_Xnew, slices1=slices,slices2=slices)
            var = Kxx - np.dot(KiKx.T,Kx)
        else:
            Kxx = self.kern.Kdiag(_Xnew, slices=slices)
            var = Kxx - np.sum(np.multiply(KiKx,Kx),0)
        return mu, var

    def plot(self,samples=0,plot_limits=None,which_data='all',which_functions='all',resolution=None):
        """
        :param samples: the number of a posteriori samples to plot
        :param which_data: which if the training data to plot (default all)
        :type which_data: 'all' or a slice object to slice self.X, self.Y
        :param plot_limits: The limits of the plot. If 1D [xmin,xmax], if 2D [[xmin,ymin],[xmax,ymax]]. Defaluts to data limits
        :param which_functions: which of the kernel functions to plot (additively)
        :type which_functions: list of bools
        :param resolution: the number of intervals to sample the GP on. Defaults to 200 in 1D and 50 (a 50x50 grid) in 2D

        Plot the posterior of the GP.
          - In one dimension, the function is plotted with a shaded region identifying two standard deviations.
          - In two dimsensions, a contour-plot shows the mean predicted function
          - In higher dimensions, we've no implemented this yet !TODO!

        Can plot only part of the data and part of the posterior functions using which_data and which_functions
        """
        if which_functions=='all':
            which_functions = [True]*self.kern.Nparts
        if which_data=='all':
            which_data = slice(None)

        X = self.X[which_data,:]
        Y = self.Y[which_data,:]

        Xorig = X*self._Xstd + self._Xmean
        Yorig = Y*self._Ystd + self._Ymean
        if plot_limits is None:
            xmin,xmax = Xorig.min(0),Xorig.max(0)
            xmin, xmax = xmin-0.2*(xmax-xmin), xmax+0.2*(xmax-xmin)
        elif len(plot_limits)==2:
            xmin, xmax = plot_limits
        else:
            raise ValueError, "Bad limits for plotting"


        if self.X.shape[1]==1:
            Xnew = np.linspace(xmin,xmax,resolution or 200)[:,None]
            m,v = self.predict(Xnew,slices=which_functions)
            gpplot(Xnew,m,v)
            if samples:
                m,v = self.predict(Xnew,slices=which_functions,full_cov=True)
                s = np.random.multivariate_normal(m.flatten(),v,samples)
                pb.plot(Xnew.flatten(),s.T, alpha = 0.4, c='#3465a4', linewidth = 0.8)
            pb.plot(Xorig,Yorig,'kx',mew=1.5)
            pb.xlim(xmin,xmax)
=======
            kernel = kern.rbf(X.shape[1])
>>>>>>> dacdaa1b

        likelihood = likelihoods.Gaussian(Y,normalize=normalize_Y)

        GP.__init__(self, X, likelihood, kernel, normalize_X=normalize_X, Xslices=Xslices)<|MERGE_RESOLUTION|>--- conflicted
+++ resolved
@@ -29,193 +29,7 @@
 
     def __init__(self,X,Y,kernel=None,normalize_X=False,normalize_Y=False, Xslices=None):
         if kernel is None:
-<<<<<<< HEAD
-            kernel = kern.rbf(X.shape[1]) + kern.bias(X.shape[1]) + kern.white(X.shape[1])
-
-        # parse arguments
-        self.Xslices = Xslices
-        assert isinstance(kernel, kern.kern)
-        self.kern = kernel
-        self.X = X
-        self.Y = Y
-        assert len(self.X.shape)==2
-        assert len(self.Y.shape)==2
-        assert self.X.shape[0] == self.Y.shape[0]
-        self.N, self.D = self.Y.shape
-        self.N, self.Q = self.X.shape
-
-        #here's some simple normalisation
-        if normalize_X:
-            self._Xmean = X.mean(0)[None,:]
-            self._Xstd = X.std(0)[None,:]
-            self.X = (X.copy() - self._Xmean) / self._Xstd
-            if hasattr(self,'Z'):
-                self.Z = (self.Z - self._Xmean) / self._Xstd
-        else:
-            self._Xmean = np.zeros((1,self.X.shape[1]))
-            self._Xstd = np.ones((1,self.X.shape[1]))
-
-        if normalize_Y:
-            self._Ymean = Y.mean(0)[None,:]
-            self._Ystd = Y.std(0)[None,:]
-            self.Y = (Y.copy()- self._Ymean) / self._Ystd
-        else:
-            self._Ymean = np.zeros((1,self.Y.shape[1]))
-            self._Ystd = np.ones((1,self.Y.shape[1]))
-
-        if self.D > self.N:
-            # then it's more efficient to store YYT
-            self.YYT = np.dot(self.Y, self.Y.T)
-        else:
-            self.YYT = None
-
-        model.__init__(self)
-
-    def _set_params(self,p):
-        self.kern._set_params_transformed(p)
-        self.K = self.kern.K(self.X,slices1=self.Xslices)
-        self.Ki, self.L, self.Li, self.K_logdet = pdinv(self.K)
-
-    def _get_params(self):
-        return self.kern._get_params_transformed()
-
-    def _get_param_names(self):
-        return self.kern._get_param_names_transformed()
-
-    def _model_fit_term(self):
-        """
-        Computes the model fit using YYT if it's available
-        """
-        if self.YYT is None:
-            return -0.5*np.sum(np.square(np.dot(self.Li,self.Y)))
-        else:
-            return -0.5*np.sum(np.multiply(self.Ki, self.YYT))
-
-    def log_likelihood(self):
-        complexity_term = -0.5*self.N*self.D*np.log(2.*np.pi) - 0.5*self.D*self.K_logdet
-        return complexity_term + self._model_fit_term()
-
-    def dL_dK(self):
-        if self.YYT is None:
-            alpha = np.dot(self.Ki,self.Y)
-            dL_dK = 0.5*(np.dot(alpha,alpha.T)-self.D*self.Ki)
-        else:
-            dL_dK = 0.5*(mdot(self.Ki, self.YYT, self.Ki) - self.D*self.Ki)
-
-        return dL_dK
-
-    def _log_likelihood_gradients(self):
-        return self.kern.dK_dtheta(partial=self.dL_dK(),X=self.X)
-
-    def predict(self,Xnew, slices=None, full_cov=False):
-        """
-
-        Predict the function(s) at the new point(s) Xnew.
-
-        Arguments
-        ---------
-        :param Xnew: The points at which to make a prediction
-        :type Xnew: np.ndarray, Nnew x self.Q
-        :param slices:  specifies which outputs kernel(s) the Xnew correspond to (see below)
-        :type slices: (None, list of slice objects, list of ints)
-        :param full_cov: whether to return the folll covariance matrix, or just the diagonal
-        :type full_cov: bool
-        :rtype: posterior mean,  a Numpy array, Nnew x self.D
-        :rtype: posterior variance, a Numpy array, Nnew x Nnew x (self.D)
-
-        .. Note:: "slices" specifies how the the points X_new co-vary wich the training points.
-
-             - If None, the new points covary throigh every kernel part (default)
-             - If a list of slices, the i^th slice specifies which data are affected by the i^th kernel part
-             - If a list of booleans, specifying which kernel parts are active
-
-           If full_cov and self.D > 1, the return shape of var is Nnew x Nnew x self.D. If self.D == 1, the return shape is Nnew x Nnew.
-           This is to allow for different normalisations of the output dimensions.
-
-
-        """
-
-        #normalise X values
-        Xnew = (Xnew.copy() - self._Xmean) / self._Xstd
-        mu, var = self._raw_predict(Xnew, slices, full_cov)
-
-        #un-normalise
-        mu = mu*self._Ystd + self._Ymean
-        if full_cov:
-            if self.D==1:
-                var *= np.square(self._Ystd)
-            else:
-                var = var[:,:,None] * np.square(self._Ystd)
-        else:
-            if self.D==1:
-                var *= np.square(np.squeeze(self._Ystd))
-            else:
-                var = var[:,None] * np.square(self._Ystd)
-
-        return mu,var
-
-    def _raw_predict(self,_Xnew,slices, full_cov=False):
-        """Internal helper function for making predictions, does not account for normalisation"""
-        Kx = self.kern.K(self.X,_Xnew, slices1=self.Xslices,slices2=slices)
-        mu = np.dot(np.dot(Kx.T,self.Ki),self.Y)
-        KiKx = np.dot(self.Ki,Kx)
-        if full_cov:
-            Kxx = self.kern.K(_Xnew, slices1=slices,slices2=slices)
-            var = Kxx - np.dot(KiKx.T,Kx)
-        else:
-            Kxx = self.kern.Kdiag(_Xnew, slices=slices)
-            var = Kxx - np.sum(np.multiply(KiKx,Kx),0)
-        return mu, var
-
-    def plot(self,samples=0,plot_limits=None,which_data='all',which_functions='all',resolution=None):
-        """
-        :param samples: the number of a posteriori samples to plot
-        :param which_data: which if the training data to plot (default all)
-        :type which_data: 'all' or a slice object to slice self.X, self.Y
-        :param plot_limits: The limits of the plot. If 1D [xmin,xmax], if 2D [[xmin,ymin],[xmax,ymax]]. Defaluts to data limits
-        :param which_functions: which of the kernel functions to plot (additively)
-        :type which_functions: list of bools
-        :param resolution: the number of intervals to sample the GP on. Defaults to 200 in 1D and 50 (a 50x50 grid) in 2D
-
-        Plot the posterior of the GP.
-          - In one dimension, the function is plotted with a shaded region identifying two standard deviations.
-          - In two dimsensions, a contour-plot shows the mean predicted function
-          - In higher dimensions, we've no implemented this yet !TODO!
-
-        Can plot only part of the data and part of the posterior functions using which_data and which_functions
-        """
-        if which_functions=='all':
-            which_functions = [True]*self.kern.Nparts
-        if which_data=='all':
-            which_data = slice(None)
-
-        X = self.X[which_data,:]
-        Y = self.Y[which_data,:]
-
-        Xorig = X*self._Xstd + self._Xmean
-        Yorig = Y*self._Ystd + self._Ymean
-        if plot_limits is None:
-            xmin,xmax = Xorig.min(0),Xorig.max(0)
-            xmin, xmax = xmin-0.2*(xmax-xmin), xmax+0.2*(xmax-xmin)
-        elif len(plot_limits)==2:
-            xmin, xmax = plot_limits
-        else:
-            raise ValueError, "Bad limits for plotting"
-
-
-        if self.X.shape[1]==1:
-            Xnew = np.linspace(xmin,xmax,resolution or 200)[:,None]
-            m,v = self.predict(Xnew,slices=which_functions)
-            gpplot(Xnew,m,v)
-            if samples:
-                m,v = self.predict(Xnew,slices=which_functions,full_cov=True)
-                s = np.random.multivariate_normal(m.flatten(),v,samples)
-                pb.plot(Xnew.flatten(),s.T, alpha = 0.4, c='#3465a4', linewidth = 0.8)
-            pb.plot(Xorig,Yorig,'kx',mew=1.5)
-            pb.xlim(xmin,xmax)
-=======
             kernel = kern.rbf(X.shape[1])
->>>>>>> dacdaa1b
 
         likelihood = likelihoods.Gaussian(Y,normalize=normalize_Y)
 
